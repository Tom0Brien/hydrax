--- conflicted
+++ resolved
@@ -1,9 +1,5 @@
 import jax.numpy as jnp
-<<<<<<< HEAD
-from jax import random
-=======
 import jax
->>>>>>> 499065c3
 
 from hydrax.alg_base import Trajectory
 from hydrax.tasks.particle import Particle
@@ -39,13 +35,8 @@
     assert params.tk.shape == (controller.num_knots,)
 
     # Test with initial control knots
-<<<<<<< HEAD
-    key = random.PRNGKey(0)  # seed
-    initial_knots = random.uniform(
-=======
     key = jax.random.key(0)  # seed
     initial_knots = jax.random.uniform(
->>>>>>> 499065c3
         key, shape=(controller.num_knots, task.model.nu)
     )
     params = controller.init_params(initial_knots=initial_knots)
