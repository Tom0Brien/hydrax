--- conflicted
+++ resolved
@@ -51,11 +51,7 @@
                   be slightly different from the model used by the controller.
         mj_data: A MuJoCo data object containing the initial system state.
         frequency: The requested control frequency (Hz) for replanning.
-<<<<<<< HEAD
-        initial_knots: The initial knots of the control spline.
-=======
         initial_knots: The initial knot points for the control spline at t=0
->>>>>>> 499065c3
         fixed_camera_id: The camera ID to use for the fixed camera view.
         show_traces: Whether to show traces for the site positions.
         max_traces: The maximum number of traces to show at once.
