import multiprocessing as mp
import time
from multiprocessing import Event, shared_memory

import jax
import jax.numpy as jnp
import mujoco
import mujoco.viewer
import numpy as np
from mujoco import mjx

from hydrax.alg_base import SamplingBasedController

"""
Utilities for asynchronous simulation, with the simulator and controller running
in separate processes. The controller runs as fast as possible, while the
simulator runs in real time.

This is more realistic than deterministic simulation, but supports a limited set
of features (e.g., no trace visualization, zero-order-hold interpolation only).
"""


class SharedMemoryNumpyArray:
    """Helper class to store a numpy array in shared memory."""

    def __init__(self, arr: np.ndarray, ctx: mp.context.BaseContext):
        """Create a shared memory numpy array.

        Args:
            arr: The numpy array to store in shared memory. Size and dtype must
                 be fixed.
            ctx: The multiprocessing context to use for shared memory.
        """
        self.shm = shared_memory.SharedMemory(create=True, size=arr.nbytes)
        shared_arr = np.ndarray(arr.shape, dtype=arr.dtype, buffer=self.shm.buf)
        shared_arr[:] = arr[:]
        self.shape = arr.shape
        self.dtype = arr.dtype
        self.lock = ctx.Lock()

    def __getitem__(self, key: int) -> np.ndarray:
        """Get an item from the shared array."""
        shm = shared_memory.SharedMemory(name=self.shm.name)
        arr = np.ndarray(self.shape, dtype=self.dtype, buffer=shm.buf)
        return np.copy(arr[key])  # Need to copy here to avoid segfaults

    def __setitem__(self, key: int, value: np.ndarray) -> None:
        """Set an item in the shared array."""
        with self.lock:
            shm = shared_memory.SharedMemory(name=self.shm.name)
            arr = np.ndarray(self.shape, dtype=self.dtype, buffer=shm.buf)
            arr[key] = value

    def __str__(self) -> str:
        """Return the string representation of the shared array."""
        shm = shared_memory.SharedMemory(name=self.shm.name)
        arr = np.ndarray(self.shape, dtype=self.dtype, buffer=shm.buf)
        return str(arr)

    def __del__(self) -> None:
        """Clean up the shared memory on deletion."""
        self.shm.close()
        self.shm.unlink()


class SharedMemoryMujocoData:
    """Helper class for passing mujoco data between concurrent processes."""

    def __init__(self, mj_data: mujoco.MjData, ctx: mp.context.BaseContext):
        """Create shared memory objects for state and control data.

        Note that this does not copy the full mj_data object, only those fields
        that we want to share between the simulator and controller.

        Args:
            mj_data: The mujoco data object to store in shared memory.
            ctx: The multiprocessing context to use.
        """
        # N.B. we use float32 to match JAX's default precision
        self.qpos = SharedMemoryNumpyArray(
            np.array(mj_data.qpos, dtype=np.float32), ctx
        )
        self.qvel = SharedMemoryNumpyArray(
            np.array(mj_data.qvel, dtype=np.float32), ctx
        )
        self.ctrl = SharedMemoryNumpyArray(
            np.zeros(mj_data.ctrl.shape, dtype=np.float32), ctx
        )

        if len(mj_data.mocap_pos) > 0:
            self.mocap_pos = SharedMemoryNumpyArray(
                np.array(mj_data.mocap_pos, dtype=np.float32), ctx
            )
            self.mocap_quat = SharedMemoryNumpyArray(
                np.array(mj_data.mocap_quat, dtype=np.float32), ctx
            )


def run_controller(
    ctrl: SamplingBasedController,
    shm_data: SharedMemoryMujocoData,
    ready: Event,
    finished: Event,
    initial_knots: jax.Array = None,
) -> None:
    """Run the controller, communicating with the simulator over shared memory.

    Args:
        ctrl: The controller instance (which includes the task definition).
        shm_data: Shared memory object for state and control action data.
        ready: Shared flag for signaling that the controller is ready.
        finished: Shared flag for stopping the simulation.
        initial_knots: The initial control to use for the controller.
    """
    # Initialize the policy parameters and state estimate
    mjx_data = mjx.make_data(ctrl.task.model)
    policy_params = ctrl.init_params(initial_knots=initial_knots)

    # Print out some planning horizon information
    print(
        f"Planning with {ctrl.ctrl_steps} steps "
        f"over a {ctrl.plan_horizon} second horizon "
        f"with {ctrl.num_knots} knots."
    )

    # Jit the optimizer step, then signal that we're ready to go
    print("Jitting controller...")
    st = time.time()
    jit_optimize = jax.jit(
        lambda d, p: ctrl.optimize(d, p)[0], donate_argnums=(1,)
    )
    get_action = jax.jit(ctrl.get_action)
    policy_params = jit_optimize(mjx_data, policy_params)
    print(f"Time to jit: {time.time() - st}")

    # Signal that we're ready to start
    ready.set()

    start_time = time.time()
    while not finished.is_set():
        curr_time = time.time()

        # Set the start state for the controller, reading the lastest state info
        # from shared memory
        mjx_data = mjx_data.replace(
            time=jnp.array(curr_time - start_time, dtype=jnp.float32),
            qpos=jnp.array(shm_data.qpos[:]),
            qvel=jnp.array(shm_data.qvel[:]),
        )
        if len(mjx_data.mocap_pos) > 0:
            mjx_data = mjx_data.replace(
                mocap_pos=jnp.array(shm_data.mocap_pos[:]),
                mocap_quat=jnp.array(shm_data.mocap_quat[:]),
            )

        # Do a planning step
        policy_params = jit_optimize(mjx_data, policy_params)

        # Send the action to the simulator.
        shm_data.ctrl[:] = np.array(
            get_action(policy_params, mjx_data.time), dtype=np.float32
        )

        # Print the current planning frequency
        print(
            f"Controller running at {1 / (time.time() - st):.2f} Hz", end="\r"
        )

    # Preserve the last printed line
    print("")


def run_simulator(
    mj_model: mujoco.MjModel,
    mj_data: mujoco.MjData,
    shm_data: SharedMemoryMujocoData,
    ready: Event,
    finished: Event,
) -> None:
    """Run a simulation, communicating with the controller over shared memory.

    Args:
        mj_model: Mujoco model for the simulation.
        mj_data: Mujoco data specifying the initial state.
        shm_data: Shared memory object for state and control action data.
        ready: Shared flag for starting the simulation.
        finished: Shared flag for stopping the simulation.
    """
    # Wait for the controller to be ready
    ready.wait()

    with mujoco.viewer.launch_passive(mj_model, mj_data) as viewer:
        while viewer.is_running():
            start_time = time.time()

            # Write the latest state to shared memory for the controller to read
            shm_data.qpos[:] = mj_data.qpos
            shm_data.qvel[:] = mj_data.qvel

            if len(mj_data.mocap_pos) > 0:
                shm_data.mocap_pos[:] = mj_data.mocap_pos
                shm_data.mocap_quat[:] = mj_data.mocap_quat

            # Read the lastest control values from shared memory
            # TODO: actually query the spline rather than assuming zero-order
            # hold and a sufficiently high control rate
            mj_data.ctrl[:] = shm_data.ctrl[:]

            # Step the simulation
            mujoco.mj_step(mj_model, mj_data)
            viewer.sync()

            # Try to run in roughly real-time
            elapsed_time = time.time() - start_time
            if elapsed_time < mj_model.opt.timestep:
                time.sleep(mj_model.opt.timestep - elapsed_time)

    # Signal that the simulation is done
    finished.set()


def run_interactive(
    controller: SamplingBasedController,
    mj_model: mujoco.MjModel,
    mj_data: mujoco.MjData,
    initial_knots: jax.Array = None,
) -> None:
    """Run an asynchronous interactive simulation.

    This is similar to `simulation.deterministic.run_interactive`, but runs the
    controller and simulator in separate processes. This is more realistic, but
    offers fewer features (e.g., no trace visualization).

    Args:
        controller: The controller to use for planning.
        mj_model: Mujoco model for the simulation.
        mj_data: Mujoco data specifying the initial state.
<<<<<<< HEAD
        initial_knots: The initial knots of the control spline.
=======
        initial_knots: The initial knot points for the control spline at t=0
>>>>>>> 499065c3
    """
    ctx = mp.get_context("spawn")  # Need to use spawn for jax compatibility

    # Create shared_memory data
    shm_data = SharedMemoryMujocoData(mj_data, ctx)
    ready = ctx.Event()
    finished = ctx.Event()

    # Set up the simulator and controller processes
    sim = ctx.Process(
        target=run_simulator,
        args=(mj_model, mj_data, shm_data, ready, finished),
    )
    control = ctx.Process(
        target=run_controller,
        args=(controller, shm_data, ready, finished, initial_knots),
    )

    # Run the simulation and controller in parallel
    sim.start()
    control.start()

    # Clean up when done (e.g. the visualizer is closed)
    sim.join()
    control.join()<|MERGE_RESOLUTION|>--- conflicted
+++ resolved
@@ -236,11 +236,7 @@
         controller: The controller to use for planning.
         mj_model: Mujoco model for the simulation.
         mj_data: Mujoco data specifying the initial state.
-<<<<<<< HEAD
-        initial_knots: The initial knots of the control spline.
-=======
         initial_knots: The initial knot points for the control spline at t=0
->>>>>>> 499065c3
     """
     ctx = mp.get_context("spawn")  # Need to use spawn for jax compatibility
 
