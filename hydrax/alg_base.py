from abc import ABC, abstractmethod
from functools import partial
from typing import Any, Literal, Tuple

import jax
import jax.numpy as jnp
from flax.struct import dataclass
from mujoco import mjx

from hydrax.risk import AverageCost, RiskStrategy
from hydrax.task_base import Task
from hydrax.utils.spline import get_interp_func


@dataclass
class Trajectory:
    """Data class for storing rollout data.

    Throughout, H denotes the number of control steps (given by the times at
    which the control spline is interpolated).

    Attributes:
        controls: Control actions of shape (num_rollouts, H, nu).
        knots: Control spline knots of shape (num_rollouts, num_knots, nu).
        costs: Costs of shape (num_rollouts, H+1).
        constraint_costs: Constraint costs of shape (num_rollouts, H+1).
        trace_sites: Positions of trace sites of shape (num_rollouts, H+1, 3).
    """

    controls: jax.Array
    knots: jax.Array
    costs: jax.Array
    constraint_costs: jax.Array
    trace_sites: jax.Array

    def __len__(self):
        """Return the number of time steps in the trajectory (T)."""
        return self.costs.shape[-1] - 1


@dataclass
class SamplingParams:
    """Parameters for sampling-based control algorithms.

    Attributes:
        tk: The knot times of the control spline.
        mean: The mean of the control spline knot distribution, μ = [u₀, ...].
        rng: The pseudo-random number generator key.
    """

    tk: jax.Array
    mean: jax.Array
    rng: jax.Array


class SamplingBasedController(ABC):
    """An abstract sampling-based MPC algorithm interface."""

    def __init__(
        self,
        task: Task,
        num_randomizations: int,
        risk_strategy: RiskStrategy,
        seed: int,
        plan_horizon: float,
        spline_type: Literal["zero", "linear", "cubic"] = "zero",
        num_knots: int = 4,
        iterations: int = 1,
    ) -> None:
        """Initialize the MPC controller.

        Args:
            task: The task instance defining the dynamics and costs.
            num_randomizations: The number of domain randomizations to use.
            risk_strategy: How to combining costs from different randomizations.
            seed: The random seed for domain randomization.
            plan_horizon: The time horizon for the rollout in seconds.
            spline_type: The type of spline used for control interpolation.
                         Defaults to "zero" (zero-order hold).
            num_knots: The number of knots in the control spline.
            iterations: The number of optimization iterations to perform.
        """
        self.task = task
        self.num_randomizations = max(num_randomizations, 1)

        # Risk strategy defaults to average cost
        if risk_strategy is None:
            risk_strategy = AverageCost()
        self.risk_strategy = risk_strategy

        # time-related variables
        # NOTE: we always interpret self.task.model as the controller's
        # internal model, not the model used for simulation. dt is the
        # time between spline queries.
        self.plan_horizon = plan_horizon
        self.dt = self.task.dt
        self.ctrl_steps = int(round(self.plan_horizon / self.dt))

        # Spline setup for control interpolation
        self.spline_type = spline_type
        self.num_knots = num_knots
        self.interp_func = get_interp_func(spline_type)

        # Use a single model (no domain randomization) by default
        self.model = task.model
        self.randomized_axes = None

        # Number of optimization iterations
        if iterations < 1:
            raise ValueError("iterations must be greater than 0!")

        self.iterations = iterations

        if self.num_randomizations > 1:
            # Make domain randomized models
            rng = jax.random.key(seed)
            rng, subrng = jax.random.split(rng)
            subrngs = jax.random.split(subrng, num_randomizations)
            randomizations = jax.vmap(self.task.domain_randomize_model)(subrngs)
            self.model = self.task.model.tree_replace(randomizations)

            # Keep track of which elements of the model have randomization
            self.randomized_axes = jax.tree.map(lambda x: None, self.task.model)
            self.randomized_axes = self.randomized_axes.tree_replace(
                {key: 0 for key in randomizations.keys()}
            )

    def optimize(self, state: mjx.Data, params: Any) -> Tuple[Any, Trajectory]:
        """Perform an optimization step to update the policy parameters.

        Args:
            state: The initial state x₀.
            params: The current policy parameters, U ~ π(params).

        Returns:
            Updated policy parameters
            Rollouts used to update the parameters
        """
        # Warm-start spline by advancing knot times by sim dt, then recomputing
        # the mean knots by evaluating the old spline at those times
        tk = params.tk
        new_tk = (
            jnp.linspace(0.0, self.plan_horizon, self.num_knots) + state.time
        )
        new_mean = self.interp_func(new_tk, tk, params.mean[None, ...])[0]
        params = params.replace(tk=new_tk, mean=new_mean)

        def _optimize_scan_body(params: Any, _: Any):
            # Sample random control sequences from spline knots
            knots, params = self.sample_knots(params)
            knots = jnp.clip(
                knots, self.task.u_min, self.task.u_max
            )  # (num_rollouts, num_knots, nu)

            # Roll out the control sequences, applying domain randomizations and
            # combining costs using self.risk_strategy.
            rng, dr_rng = jax.random.split(params.rng)
            rollouts = self.rollout_with_randomizations(
                state, new_tk, knots, dr_rng
            )
            params = params.replace(rng=rng)

            # Update the policy parameters based on the combined costs
            params = self.update_params(params, rollouts)

            return params, rollouts

        params, rollouts = jax.lax.scan(
            f=_optimize_scan_body, init=params, xs=jnp.arange(self.iterations)
        )

        rollouts_final = jax.tree.map(lambda x: x[-1], rollouts)

        return params, rollouts_final

    def rollout_with_randomizations(
        self,
        state: mjx.Data,
        tk: jax.Array,
        knots: jax.Array,
        rng: jax.Array,
    ) -> Trajectory:
        """Compute rollout costs, applying domain randomizations.

        Args:
            state: The initial state x₀.
            tk: The knot times of the control spline, (num_knots,).
            knots: The control spline knots, (num rollouts, num_knots, nu).
            rng: The random number generator key for randomizing initial states.

        Returns:
            A Trajectory object containing the control, costs, and trace sites.
            Costs are aggregated over domains using the given risk strategy.
        """
        # Set the initial state for each rollout.
        states = jax.vmap(lambda _, x: x, in_axes=(0, None))(
            jnp.arange(self.num_randomizations), state
        )

        if self.num_randomizations > 1:
            # Randomize the initial states for each domain randomization
            subrngs = jax.random.split(rng, self.num_randomizations)
            randomizations = jax.vmap(self.task.domain_randomize_data)(
                states, subrngs
            )
            states = states.tree_replace(randomizations)

        # compute the control sequence from the knots
        tq = jnp.linspace(tk[0], tk[-1], self.ctrl_steps)
        controls = self.interp_func(tq, tk, knots)  # (num_rollouts, H, nu)

        # Apply the control sequences, parallelized over both rollouts and
        # domain randomizations.
        _, rollouts = jax.vmap(
            self.eval_rollouts, in_axes=(self.randomized_axes, 0, None, None)
        )(self.model, states, controls, knots)

        # Combine the costs from different domain randomizations using the
        # specified risk strategy.
        costs = self.risk_strategy.combine_costs(rollouts.costs)
        constraint_costs = self.risk_strategy.combine_costs(
            rollouts.constraint_costs
        )
        controls = rollouts.controls[0]  # identical over randomizations
        knots = rollouts.knots[0]  # identical over randomizations
        trace_sites = rollouts.trace_sites[0]  # visualization only, take 1st
        return rollouts.replace(
            costs=costs,
            constraint_costs=constraint_costs,
            controls=controls,
            knots=knots,
            trace_sites=trace_sites,
        )

    @partial(jax.vmap, in_axes=(None, None, None, 0, 0))
    def eval_rollouts(
        self,
        model: mjx.Model,
        state: mjx.Data,
        controls: jax.Array,
        knots: jax.Array,
    ) -> Tuple[mjx.Data, Trajectory]:
        """Rollout control sequences (in parallel) and compute the costs.

        Args:
            model: The mujoco dynamics model to use.
            state: The initial state x₀.
            controls: The control sequences, (num rollouts, H, nu).
            knots: The control spline knots, (num rollouts, num_knots, nu).

        Returns:
            The states (stacked) experienced during the rollouts.
            A Trajectory object containing the control, costs, and trace sites.
        """

        def _scan_fn(
            x: mjx.Data, u: jax.Array
        ) -> Tuple[mjx.Data, Tuple[mjx.Data, jax.Array, jax.Array, jax.Array]]:
            """Compute the cost and observation, then advance the state."""
            x = x.replace(ctrl=u)
            x = mjx.step(model, x)  # step model + compute site positions
            cost = self.dt * self.task.running_cost(x, u)
            constraint_cost = self.dt * self.task.constraint_cost(x, u)
            sites = self.task.get_trace_sites(x)
            return x, (x, cost, constraint_cost, sites)

        final_state, (states, costs, constraint_costs, trace_sites) = (
            jax.lax.scan(_scan_fn, state, controls)
        )
        final_cost = self.task.terminal_cost(final_state)
        final_constraint_cost = self.task.constraint_cost(
            final_state, jnp.zeros_like(controls[0])
        )
        final_trace_sites = self.task.get_trace_sites(final_state)

        costs = jnp.append(costs, final_cost)
        constraint_costs = jnp.append(constraint_costs, final_constraint_cost)
        trace_sites = jnp.append(trace_sites, final_trace_sites[None], axis=0)

        return states, Trajectory(
            controls=controls,
            knots=knots,
            costs=costs,
            constraint_costs=constraint_costs,
            trace_sites=trace_sites,
        )

    def init_params(
        self, initial_knots: jax.Array = None, seed: int = 0
    ) -> Any:
        """Initialize the policy parameters, U = [u₀, u₁, ... ] ~ π(params).

        Args:
            initial_knots: The initial knots of the control spline.
            seed: The random seed for initializing the policy parameters.

        Returns:
            The initial policy parameters.
        """
        rng = jax.random.key(seed)
        mean = (
            initial_knots
            if initial_knots is not None
            else jnp.zeros((self.num_knots, self.task.model.nu))
        )
<<<<<<< HEAD
        if initial_knots is not None:
            assert mean.shape == (self.num_knots, self.task.model.nu), (
                f"Initial knots must have shape (num_knots, nu), got {mean.shape}"
            )
=======
        assert mean.shape == (self.num_knots, self.task.model.nu), (
            f"Initial knots must have shape (num_knots, nu), got {mean.shape}"
        )
>>>>>>> 499065c3
        tk = jnp.linspace(0.0, self.plan_horizon, self.num_knots)
        return SamplingParams(tk=tk, mean=mean, rng=rng)

    @abstractmethod
    def sample_knots(self, params: Any) -> Tuple[jax.Array, Any]:
        """Sample a set of control spline knots U ~ π(params).

        Args:
            params: Parameters of the policy distribution (e.g., mean, std).

        Returns:
            Control spline knots U, size (num rollouts, num_knots).
            Updated parameters (e.g., with a new PRNG key).
        """

    @abstractmethod
    def update_params(self, params: Any, rollouts: Trajectory) -> Any:
        """Update the policy parameters π(params) using the rollouts.

        Args:
            params: The current policy parameters.
            rollouts: The rollouts obtained from the current policy.

        Returns:
            The updated policy parameters.
        """

    def get_action(self, params: SamplingParams, t: jax.Array) -> jax.Array:
        """Get the control action at a given point along the trajectory.

        Args:
            params: The policy parameters, U ~ π(params).
            t: The current time at which to query the spline. Spline times are
                continually evolving as the simulation progresses, so this
                number should roughly track mj_data.time.

        Returns:
            The control action u(t).
        """
        knots = params.mean[None, ...]  # (1, num_knots, nu)
        tk = params.tk
        u = self.interp_func(t, tk, knots)[0, 0]  # (nu,)
        return u<|MERGE_RESOLUTION|>--- conflicted
+++ resolved
@@ -303,16 +303,9 @@
             if initial_knots is not None
             else jnp.zeros((self.num_knots, self.task.model.nu))
         )
-<<<<<<< HEAD
-        if initial_knots is not None:
-            assert mean.shape == (self.num_knots, self.task.model.nu), (
-                f"Initial knots must have shape (num_knots, nu), got {mean.shape}"
-            )
-=======
         assert mean.shape == (self.num_knots, self.task.model.nu), (
             f"Initial knots must have shape (num_knots, nu), got {mean.shape}"
         )
->>>>>>> 499065c3
         tk = jnp.linspace(0.0, self.plan_horizon, self.num_knots)
         return SamplingParams(tk=tk, mean=mean, rng=rng)
 
